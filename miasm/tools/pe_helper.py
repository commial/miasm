--- conflicted
+++ resolved
@@ -288,6 +288,7 @@
         return None
     l = all_bloc[0].lines[0]
     return is_jmp_imp(l, imp_d)
+
 
 
 # giving e and address in function guess function start
@@ -312,7 +313,6 @@
             l = x86_mn.dis(in_str[ad:ad+15])
             if not l:
                 continue
-<<<<<<< HEAD
             if l.m.name in ["ret"]:
                 ad_found = ad+l.l
                 break
@@ -330,28 +330,6 @@
         all_bloc = asmbloc.dis_bloc_all(x86_mn, in_str, ad_found, job_done, symbol_pool)
         if func_addrs.issubset(job_done):
             return ad_found
-=======
-
-
-        l = x86_mn.dis(e.virt[ad:ad+15])
-        if not l:
-            continue
-        if l.m.name in ["ret"]:
-            ad_found = ad+l.l
-            break
-
-    if not ad_found:
-        print 'cannot find func start'
-        return None
-
-    while e.virt[ad_found] == "\xCC":
-        ad_found+=1
-
-    if e.virt[ad_found:ad_found+3] == "\x8D\x40\x00":
-        ad_found += 3
-
->>>>>>> 42ec230c
-
 
 def get_nul_term(e, ad):
     out = ""
